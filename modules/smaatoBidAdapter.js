--- conflicted
+++ resolved
@@ -5,11 +5,9 @@
 
 const BIDDER_CODE = 'smaato';
 const SMAATO_ENDPOINT = 'https://prebid.ad.smaato.net/oapi/prebid';
-<<<<<<< HEAD
-const SMAATO_CLIENT = 'prebid_js_$prebid.version$_1.6'
+const SMAATO_CLIENT = 'prebid_js_$prebid.version$_1.6';
 const CURRENCY = 'USD';
-=======
-const CLIENT = 'prebid_js_$prebid.version$_1.1'
+const CLIENT = 'prebid_js_$prebid.version$_1.1';
 const GVLID = 82;
 
 /**
@@ -46,7 +44,6 @@
         format: sizes
       }
     }
->>>>>>> b0457ede
 
 const buildOpenRtbBidRequest = (bidRequest, bidderRequest) => {
   const requestTemplate = {
